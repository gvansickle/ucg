--- conflicted
+++ resolved
@@ -3,11 +3,8 @@
 ## [UNRELEASED]
 
 ### New Features
-<<<<<<< HEAD
 - Major overhaul of directory tree traversal.
-=======
 - Added '--[no]follow' option.  Default is now to not follow symlinks.
->>>>>>> 19904170
 
 ### Changed
 - Performance: Literal string search now bypasses libpcre2 in certain cases and uses vectorized search instead.
