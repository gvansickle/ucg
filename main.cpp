/*
 * Copyright 2015 Gary R. Van Sickle (grvs@users.sourceforge.net).
 *
 * This file is part of UniversalCodeGrep.
 *
 * UniversalCodeGrep is free software: you can redistribute it and/or modify it under the
 * terms of version 3 of the GNU General Public License as published by the Free
 * Software Foundation.
 *
 * UniversalCodeGrep is distributed in the hope that it will be useful, but WITHOUT ANY
 * WARRANTY; without even the implied warranty of MERCHANTABILITY or FITNESS FOR A
 * PARTICULAR PURPOSE.  See the GNU General Public License for more details.
 *
 * You should have received a copy of the GNU General Public License along with
 * UniversalCodeGrep.  If not, see <http://www.gnu.org/licenses/>.
 */

/** @file */

<<<<<<< HEAD
#include <src/libext/FileID.h>
=======
#include <config.h>

>>>>>>> 2bb6203c
#include <iostream>
#include <string>
#include <vector>
#include <thread>
#include <utility>
#include <cstdlib> // For abort().

#include "sync_queue_impl_selector.h"
#include "Logger.h"
#include "ArgParse.h"
#include "Globber.h"
#include "TypeManager.h"
#include "DirInclusionManager.h"
#include "MatchList.h"
#include "FileScanner.h"
#include "OutputTask.h"


int main(int argc, char **argv)
{
	try
	{
		// First thing, set up logging.
		Logger::Init(argv[0]);

		// We'll keep the scanner threads in this vector so we can join() them later.
		std::vector<std::thread> scanner_threads;

		// Instantiate classes for file and directory inclusion/exclusion management.
		TypeManager type_manager;
		DirInclusionManager dir_inclusion_manager;

		// Instantiate the argument parser.
		ArgParse arg_parser(type_manager);

		// Parse command-line options and args.
		arg_parser.Parse(argc, argv);

		dir_inclusion_manager.AddExclusions(arg_parser.m_excludes);

		type_manager.CompileTypeTables();
		dir_inclusion_manager.CompileExclusionTables();

		LOG(INFO) << "Num scanner jobs: " << arg_parser.m_jobs;

		// Create the Globber->FileScanner queue.
		sync_queue<FileID> files_to_scan_queue;

		// Create the FileScanner->OutputTask queue.
		sync_queue<MatchList> match_queue;

		// Set up the globber.
		Globber globber(arg_parser.m_paths, type_manager, dir_inclusion_manager, arg_parser.m_recurse, arg_parser.m_dirjobs, files_to_scan_queue);

		// Set up the output task object.
		OutputTask output_task(arg_parser.m_color, arg_parser.m_nocolor, arg_parser.m_column, match_queue);

		// Create the FileScanner object.
		std::unique_ptr<FileScanner> file_scanner(FileScanner::Create(files_to_scan_queue, match_queue, arg_parser.m_pattern, arg_parser.m_ignore_case, arg_parser.m_word_regexp, arg_parser.m_pattern_is_literal));

		// Start the output task thread.
		std::thread output_task_thread {&OutputTask::Run, &output_task};

		// Start the scanner threads.
		for(int t=0; t<arg_parser.m_jobs; ++t)
		{
			std::thread fst {&FileScanner::Run, file_scanner.get(), t};
			scanner_threads.push_back(std::move(fst));
		}

		// Start the globber threads last.
		// We do this last because the globber is the ultimate source for the work queue; all other threads will be
		// waiting for it to start sending data to the Globber->FileScanner queue.  If we started it
		// first, the globbing would start immediately, and it would take longer to get the scanner and output
		// threads created and started, and ultimately slow down startup.
		// Note that we just call globber.Run() here.  It blocks, spawning and managing its own threads until the directory
		// tree traversal is complete.
		globber.Run();

		// Close the Globber->FileScanner queue.
		files_to_scan_queue.close();

		// Wait for all scanner threads to complete.
		for (auto& scanner_thread_ref : scanner_threads)
		{
			scanner_thread_ref.join();
		}
		// All scanner threads completed.

		// Close the FileScanner->OutputTask queue.
		match_queue.close();

		// Wait for the output thread to complete.
		output_task_thread.join();

		auto total_matched_lines = output_task.GetTotalMatchedLines();

		if(total_matched_lines == 0)
		{
			// No matches, return a grep-compatible 1.
			return 1;
		}
		else
		{
			// Found some matches, return success.
			return 0;
		}
	}
	catch(const FileScannerException &e)
	{
		ERROR() << "Error during regex parsing: " << e.what();
		return 255;
	}
	catch(const ArgParseException &e)
	{
		ERROR() << "Error during arg parsing: " << e.what();
		return 255;
	}
	catch(const std::runtime_error &e)
	{
		ERROR() << "std::runtime_error exception: " << e.what();
		return 255;
	}
	catch(...)
	{
		// We shouldn't need this catch(...), but Cygwin seems to not properly call the default
		// terminate handler (which should be abort()) if we let an exception escape main(), but will simply return
		// without an error code.  I ran into this when trying to instantiate std::locale with locale=="" in ArgParse,
		// and before I had the std::runtime_error catch clause above.
		ERROR() << "Unknown exception occurred.";
		std::abort();
	}
}<|MERGE_RESOLUTION|>--- conflicted
+++ resolved
@@ -17,12 +17,9 @@
 
 /** @file */
 
-<<<<<<< HEAD
-#include <src/libext/FileID.h>
-=======
 #include <config.h>
 
->>>>>>> 2bb6203c
+#include <src/libext/FileID.h>
 #include <iostream>
 #include <string>
 #include <vector>
