--- conflicted
+++ resolved
@@ -182,11 +182,7 @@
 
 AC_LANG_PUSH([C++])
 
-<<<<<<< HEAD
-# We need libpcre or libpcre2 for regex matching.  As of this writing there are no C++11 implementations
-=======
 # We use libpcre or libpcre2 for regex matching.  As of this writing there are no C++11 implementations
->>>>>>> ef18ca61
 # of <regex> in wide circulation (gcc 5.2, clang 3.7) which are robust enough (gcc SIGSEGVs on simple regexs)
 # or even exist (clang has no Linux <regex> support) for production use.
 PKG_CHECK_MODULES([PCRE], [libpcre >= 8.21],
