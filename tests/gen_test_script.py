#! /usr/bin/env python2
# encoding: utf-8

from __future__ import print_function
import argparse
from ast import parse

copyright_notice=\
'''
# Copyright 2016 Gary R. Van Sickle (grvs@users.sourceforge.net).
#
# This file is part of UniversalCodeGrep.
#
# UniversalCodeGrep is free software: you can redistribute it and/or modify it under the
# terms of version 3 of the GNU General Public License as published by the Free
# Software Foundation.
#
# UniversalCodeGrep is distributed in the hope that it will be useful, but WITHOUT ANY
# WARRANTY; without even the implied warranty of MERCHANTABILITY or FITNESS FOR A
# PARTICULAR PURPOSE.  See the GNU General Public License for more details.
#
# You should have received a copy of the GNU General Public License along with
# UniversalCodeGrep.  If not, see <http://www.gnu.org/licenses/>.
'''

import sys
import os
import contextlib
from argparse import ArgumentParser
from argparse import RawDescriptionHelpFormatter

import sqlite3
import csv
from string import Template

# Benchmark script header template.
# Only instantiated once.
test_script_master_template = Template("""\
#!/bin/sh

###
### GENERATED FILE, DO NOT EDIT
###

## Parse command line args.

# Reset in case getopts has been used already.
OPTIND=1
# Initialize CLI vars.
should_skip=0

while getopts "so:" opt; do
    case "$$opt" in
    s)  should_skip=1
        ;;
    o)  output_file=$$OPTARG
        ;;
    esac
done
shift $$((OPTIND-1))
test "$$1" = "--" && shift # Any remaining params will be left in $$@
## Command-line parsing complete.

# Did the caller request a should-skip report?
# Return 0 (true) if not ready to run and this test should be skipped, or 1 if ready.
if test $$should_skip = "1"; then
    if test -e "${corpus}"; then
        # Found the test corpus.
        echo "Found test corpus: ${corpus}";
        exit 1;
    else
        # Can't find the test corpus, skip the test.
        echo "No test corpus: ${corpus}"
        exit 0;
    fi;
fi

# Else run the test.

<<<<<<< HEAD
echo "Test description short: ${desc_long}" >> ${results_file}
=======
echo "TEST_DESC_SHORT: ${desc_long}" >> ${results_file}
>>>>>>> dd0c5595

# Record info on the filesystem where the test data lies.
TEST_DATA_FS_INFO=`get_dev_and_fs_type ${corpus}`
"TEST_CORPUS_PATH: \"${corpus}\"" >> ${results_file}
"TEST_CORPUS_FS_INFO: $$TEST_DATA_FS_INFO" >> ${results_file}

TOP_CORPUSDIR=$${top_srcdir}/$${at_arg_corpusdir}/
echo "TOP_CORPUSDIR: $${TOP_CORPUSDIR} ($$(readlink -f $${TOP_CORPUSDIR}))" >> ${results_file};

if test "x$$NUM_ITERATIONS" = "x"; then
NUM_ITERATIONS=${num_iterations};
fi;

# Use our own time program so we don't have to worry about portability.
PROG_TIME="$$builddir/portable_time -p"

echo "Starting performance tests, results file is '${results_file}'";

${test_cases}

""")

prog_run_template = Template("""\
###
### Start of test run for ${prog_id}, '${prog_path}'.
###

# First check to make sure this program is available on the system.
if command -v "${prog_path}" >/dev/null 2>&1;
then

# Prep run.
# We do a prep run before each group of timing runs to eliminate disk cache variability and capture the matches.
# We pipe the results through sort so we can diff these later.
echo "Timing: ${cmd_line}" >> ${results_file}
echo "Prep run for wrapped command line: '${wrapped_cmd_line}'" > ${search_results_file}
echo "TEST_PROG_ID: ${prog_id}" >> ${search_results_file}
echo "TEST_PROG_PATH: ${prog_path}" >> ${search_results_file}
echo "END OF HEADER" >> ${search_results_file}
${wrapped_cmd_line}

# Timing runs.
echo "Timing run for wrapped command line: '${wrapped_cmd_line_timing}'" > ${time_run_results_file}
echo "TEST_PROG_ID: ${prog_id}" >> ${time_run_results_file}
echo "TEST_PROG_PATH: ${prog_path}" >> ${time_run_results_file}
for ITER in $$(seq 0 $$(expr $$NUM_ITERATIONS - 1));
do
    # Do a single run.
    ${wrapped_cmd_line_timing}
done;

else
    echo "WARNING: Program \\"${prog_path}\\" not found or is not executable." 1>&2;
fi;
""")

cmd_line_template = Template("""\
{ $${PROG_TIME} ${prog} ${pre_params} ${opt_only_type} '${regex}' "${corpus}"; 1>&3 2>&4; }""")


class TestGenDatabase(object):
    '''
    classdocs
    '''

    # AWK extract column number from name.
    # awk -v col=exename 'BEGIN{ FS="[[:space:]]*,[[:space:]]*"; } NR==1 { for(i=1;i<=NF;i++) { if($i==col) print("i=" i); } }' ../tests/benchmark_progs.csv

    def __init__(self):
        '''
        Constructor
        '''
        # Connect to an in-memory SQLite3 database.
        self.dbconnection = sqlite3.connect(":memory:")
        # Turn on foreign key support.
        self.dbconnection.execute("PRAGMA foreign_keys = ON")
        # Use a Row object.
        self.dbconnection.row_factory = sqlite3.Row

        # Register a suitable csv dialect.
        csv.register_dialect('ucg_nonstrict', delimiter=',', doublequote=True, escapechar="\\", quotechar=r'"',
                             quoting=csv.QUOTE_MINIMAL, skipinitialspace=True)

    def __new__(cls, *args, **kwargs):
        """
        Override of class's __new__ to give us a real C++-style destructor.
        """
        instance = super(TestGenDatabase, cls).__new__(cls)
        instance.__init__(*args, **kwargs)
        return contextlib.closing(instance)

    def close(self):
        """
        Cleanup function for contextlib.closing()'s use.
        """
        self.dbconnection.close()


    def _placeholders(self, num):
        """
        Helper function which generates a string of num placeholders (e.g. for num==5, returns "?,?,?,?,?").
        :param num: Number of placeholders to generate.
        """
        qmarks = "?"
        for col in range(1,num):
            qmarks += ",?"
        return qmarks

    def _select_data(self, output_table_name=None):

        # Use a Row object.
        self.dbconnection.row_factory = sqlite3.Row
        c = self.dbconnection.cursor()

        # Do a cartesian join.
        c.execute("""CREATE TABLE {} AS SELECT test_cases.test_case_id, benchmark_progs.prog_id, benchmark_progs.exename, benchmark_progs.pre_options,
                coalesce(benchmark_progs.opt_dirjobs, '') as opt_dirjobs, coalesce(test_cases.regex,'') || "   " || coalesce(test_cases.corpus,'') AS CombinedColumnsTest
            FROM test_cases
            CROSS JOIN benchmark_progs
            """.format(output_table_name))

    def generate_tests_type_1(self, output_table_name=None):
        c = self.dbconnection.cursor()
        c.execute("""CREATE TABLE {} AS
        SELECT t.test_case_id, p.prog_id, p.exename, p.pre_options, o.opt_expansion, t.regex, t.corpus
        FROM test_cases AS t CROSS JOIN benchmark_progs as p
        INNER JOIN opts_defs as o ON (o.opt_id = p.opt_only_cpp)
        """.format(output_table_name))
        return c

    def parse_opt(self, optstring):
        opt_parts = optstring.split("=")
        return opt_parts

    def generate_tests_type_2(self, opts=None, output_table_name=None):
        c = self.dbconnection.cursor()
        select_opts = ""
        select_opts += "coalesce(o.opt_expansion, '') "
        for opt in opts:
            #print("opt: " + opt)
            (opt_id, opt_val) = self.parse_opt(opt)
            select_opts += """|| " " || coalesce(p.opt_""" + opt_id + """, '')"""
            if opt_val:
                select_opts += ' || "' + opt_val + '"'
        select_string = """CREATE TABLE {} AS
        SELECT t.test_case_id, t.desc_long, p.prog_id, p.exename, p.pre_options, {} AS other_options, t.regex, t.corpus
        FROM test_cases AS t CROSS JOIN benchmark_progs as p
        INNER JOIN opts_defs as o ON (o.opt_id = p.opt_only_cpp)
        """.format(output_table_name, select_opts)
        c.execute(select_string)
        return c

    def read_csv_into_table(self, table_name=None, filename=None, prim_key=None, foreign_key_tuples=None):
        c = self.dbconnection.cursor()
        if not foreign_key_tuples: foreign_key_tuples = []
        with open(filename) as csvfile:
            reader = csv.DictReader(csvfile, dialect='ucg_nonstrict')
            headers = [fn for fn in reader.fieldnames]
            decorated_headers = headers
            if prim_key:
                if prim_key not in headers:
                    raise Exception("Primary key '{}' not in csv file.")
                else:
                    decorated_headers = [ h.replace(prim_key, prim_key + " PRIMARY KEY ") for h in decorated_headers]
            qmarks = self._placeholders(len(headers))
            foreign_key_strs = []
            for (col, other_col) in foreign_key_tuples:
                foreign_key_strs.append("FOREIGN KEY({}) REFERENCES {}".format(col, other_col))
            sql_str = "CREATE TABLE {} ({})".format(table_name, ", ".join(decorated_headers+foreign_key_strs))
            #print(sql_str)
            c.execute(sql_str)
            self.dbconnection.commit()
            for row in reader:
                #print("row: {}".format(row))
                to_db = []
                for h in headers:
                    to_db.append(row[h])
                c.execute('''INSERT INTO {} VALUES ({})'''.format(table_name, qmarks), to_db)
        self.dbconnection.commit()
        #c.execute('SELECT * from csv_test')
        #print(c.fetchall())

    def PrintTable(self, table_name=None):
        c = self.dbconnection.cursor()
        c.execute('SELECT * from {}'.format(table_name))
        rows = c.fetchall()
        #print("Type: {}".format(type(rows[0])))
        print("TABLE NAME : {}".format(table_name))
        print("Header     : " + ", ".join(rows[0].keys()))
        for row in rows:
            print("Row        : " + ", ".join(row))

    def GenerateTestScript(self, test_case_id, test_output_filename, options=None, fh=sys.stdout):
        """
        Generate and output the test script.
        """
        # Query the db.
        self.generate_tests_type_2(options, "benchmark1")
        #self.PrintTable("benchmark1")

        test_cases = ""
        test_inst_num=0
        desc_long = ""
        corpus = ""
        rows = self.dbconnection.execute('SELECT * FROM benchmark1 WHERE test_case_id == "{}"'.format(test_case_id))
        for row in rows:
            if desc_long == "":
                # Escape any embedded double quotes.
                desc_long = row['desc_long'].replace('"', '\\"')
                corpus = row['corpus']
            test_inst_num += 1
            search_results_filename="SearchResults_{}.txt".format(test_inst_num)
            time_run_results_filename='./time_results_{}.txt'.format(test_inst_num)
            cmd_line=cmd_line_template.substitute(
                prog=row['exename'],
                pre_params=row['pre_options'],
                opt_only_type=row['other_options'],
                regex=row['regex'],
                corpus=row['corpus']
                )
            wrapped_cmd_line_prep='''{{ {cmd_line} 2>> {search_results_file} ; }} 3>&1 4>&2 | sort >> {search_results_file};'''.format(
                cmd_line=cmd_line,
                search_results_file=search_results_filename
                )
            wrapped_cmd_line_timing='''{{ {cmd_line} 2>> {time_run_results_file} ; }} 3>&1 4>&2;'''.format(
                cmd_line=cmd_line,
                time_run_results_file=time_run_results_filename
                )
            test_case = prog_run_template.substitute(
                results_file=test_output_filename,
                search_results_file=search_results_filename,
                cmd_line=cmd_line,
                wrapped_cmd_line=wrapped_cmd_line_prep,
                prog_id=row['prog_id'],
                prog_path=row['exename'],
                time_run_results_file=time_run_results_filename,
                wrapped_cmd_line_timing=wrapped_cmd_line_timing
                )
            test_cases += test_case + "\n"
        script = test_script_master_template.substitute(
            desc_long=desc_long,
            corpus=corpus,
            num_iterations=10,
            results_file=test_output_filename,
            test_cases=test_cases
            )

        # Print it to the given file.
        print(script, file=fh)

    def LoadDatabaseFiles(self, csv_dir=None):
        #print("sqlite3 lib version: {}".format(sqlite3.sqlite_version), file=sys.stderr)
        self.read_csv_into_table(table_name="opts_defs", filename=csv_dir+'/opts_defs.csv', prim_key='opt_id')
        self.read_csv_into_table(table_name="benchmark_progs", filename=csv_dir+'/benchmark_progs.csv',
                                 foreign_key_tuples=[("opt_only_cpp", "opts_defs(opt_id)")])
        #self.PrintTable("benchmark_progs")
        self.read_csv_into_table(table_name="test_cases", filename=csv_dir+'/test_cases.csv')
        self._select_data("benchmark_1")
        #self.PrintTable("benchmark_1")


class CLIError(Exception):
    '''Generic exception to raise and log different fatal errors.'''
    def __init__(self, msg):
        super(CLIError).__init__(type(self))
        self.msg = "E: %s" % msg
    def __str__(self):
        return self.msg
    def __unicode__(self):
        return self.msg

def main(argv=None): # IGNORE:C0111
    '''Command line options.'''

    if argv is None:
        argv = sys.argv
    else:
        sys.argv.extend(argv)

    program_name = os.path.basename(sys.argv[0])
    #program_version = "v%s" % __version__
    #program_build_date = str(__updated__)
    #program_version_message = '%%(prog)s %s (%s)' % (program_version, program_build_date)
    program_version_message = "<unknown>"
    #program_shortdesc = __import__('__main__').__doc__.split("\n")[1]
    program_license = copyright_notice # % (program_shortdesc)

    try:
        # Setup argument parser
        parser = ArgumentParser(description=program_license, formatter_class=RawDescriptionHelpFormatter)
        parser.add_argument("-o", "--output-file", dest="outfile_name", help="Filename of the generated file [default: stdout]",
                            type=argparse.FileType('w'), default=sys.stdout)
        parser.add_argument("-c", "--test-case", dest="test_case", help="The test case id to generate the shell script for.", required=True)
        parser.add_argument("-d", "--csv-dir", dest="csv_dir", help="Directory where the source csv files can be found.", required=True)
        parser.add_argument("--opt", dest="opts", action='append', help="Options to give the test programs.  Can be specified multiple times.")
        parser.add_argument("-r", "--test-output", dest="test_output_filename", help="Test results combined output filename.", required=True)
        #parser.add_argument("-v", "--verbose", dest="verbose", action="count", help="set verbosity level [default: %(default)s]")
        parser.add_argument("-i", "--include", dest="include", help="only include paths matching this regex pattern. Note: exclude is given preference over include. [default: %(default)s]", metavar="RE" )
        parser.add_argument("-e", "--exclude", dest="exclude", help="exclude paths matching this regex pattern. [default: %(default)s]", metavar="RE" )
        parser.add_argument('-V', '--version', action='version', version=program_version_message)
        parser.add_argument(dest="paths", help="paths to folder(s) with source file(s) [default: %(default)s]", metavar="path", nargs='?')

        # Process arguments
        args = parser.parse_args()

        outfile_name = args.outfile_name
        test_case = args.test_case
        csv_dir = args.csv_dir
        opts = args.opts or []
        test_output_filename = args.test_output_filename
        paths = args.paths
        inpat = args.include
        expat = args.exclude


        if inpat and expat and inpat == expat:
            raise CLIError("include and exclude pattern are equal! Nothing will be processed.")

        #inpath = paths[0]
        #outdir = paths[1]

        with TestGenDatabase() as results_db:
            # Load the csv files into the database as tables.
            results_db.LoadDatabaseFiles(csv_dir=csv_dir)

            # Generate the shell script, writing it to outfile.
            results_db.GenerateTestScript(test_case_id=test_case, test_output_filename=test_output_filename, options=opts,
                                           fh=outfile_name)

        return 0
    except KeyboardInterrupt:
        ### handle keyboard interrupt ###
        return 0

if __name__ == "__main__":
    sys.exit(main())<|MERGE_RESOLUTION|>--- conflicted
+++ resolved
@@ -77,11 +77,7 @@
 
 # Else run the test.
 
-<<<<<<< HEAD
-echo "Test description short: ${desc_long}" >> ${results_file}
-=======
 echo "TEST_DESC_SHORT: ${desc_long}" >> ${results_file}
->>>>>>> dd0c5595
 
 # Record info on the filesystem where the test data lies.
 TEST_DATA_FS_INFO=`get_dev_and_fs_type ${corpus}`
