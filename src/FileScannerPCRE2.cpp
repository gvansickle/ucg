/*
 * Copyright 2016 Gary R. Van Sickle (grvs@users.sourceforge.net).
 *
 * This file is part of UniversalCodeGrep.
 *
 * UniversalCodeGrep is free software: you can redistribute it and/or modify it under the
 * terms of version 3 of the GNU General Public License as published by the Free
 * Software Foundation.
 *
 * UniversalCodeGrep is distributed in the hope that it will be useful, but WITHOUT ANY
 * WARRANTY; without even the implied warranty of MERCHANTABILITY or FITNESS FOR A
 * PARTICULAR PURPOSE.  See the GNU General Public License for more details.
 *
 * You should have received a copy of the GNU General Public License along with
 * UniversalCodeGrep.  If not, see <http://www.gnu.org/licenses/>.
 */

/** @file */

#include <config.h>

#include "FileScannerPCRE2.h"

#include <iostream>
#include <memory>
#include <libext/string.hpp>

#include "Logger.h"

<<<<<<< HEAD
FileScannerPCRE2::FileScannerPCRE2(sync_queue<FileID> &in_queue,
=======
#ifdef HAVE_LIBPCRE2
/**
 * This callout handler is invoked by PCRE2 at the end of a potentially successful match.  It's purpose
 * is to prevent a regex like 'abc\s+def' from matching across an eol boundary, since '\s' matches both
 * 'normal' spaces and also newlines.
 *
 * It works in conjunction with a wrapper the constructor puts around the incoming regex, "(?:" + regex + ")(?=.*?$)(?C1)".
 * What happens is that when PCRE2 finds a potential match of the given regex, the (?C1) causes this function to be called.
 * This function then scans the potential match for a '\n' character.  If it finds one, the potential match is rejected by returning
 * a positive integer (+1), and if it's able to, PCRE2 backtracks and looks for a different match solution.  If no
 * '\n' is found, 0 is returned, and the match is accepted.
 *
 * @param cob
 * @param ctx
 * @return
 */
static int callout_handler(pcre2_callout_block *cob, void *ctx)
{
	(void)ctx;
	const char * p = (const char *)std::memchr(cob->subject+cob->start_match, '\n', cob->current_position - cob->start_match);

	std::string cur_match_str((const char *)cob->subject+cob->start_match, (const char *)cob->subject + cob->current_position);

	if(p == nullptr)
	{
		//std::cerr << "CALLOUT: No eols yet, string is: \"" << cur_match_str << "\"\n";
		return 0;
	}
	else
	{
		//std::cerr << "CALLOUT: Found eol, string is: \"" << cur_match_str << "\"\n";
		return 1;
	}
}
#endif

FileScannerPCRE2::FileScannerPCRE2(sync_queue<std::string> &in_queue,
>>>>>>> ef18ca61
		sync_queue<MatchList> &output_queue,
		std::string regex,
		bool ignore_case,
		bool word_regexp,
		bool pattern_is_literal) : FileScanner(in_queue, output_queue, regex, ignore_case, word_regexp, pattern_is_literal)
{
#ifdef HAVE_LIBPCRE2
	// Compile the regex.
	int error_code;
	PCRE2_SIZE error_offset;
	uint32_t regex_compile_options = 0;

	// For now, we won't support capturing.  () will be treated as (?:).
<<<<<<< HEAD
	regex_compile_options = PCRE2_NO_AUTO_CAPTURE | PCRE2_MULTILINE | PCRE2_NEVER_BACKSLASH_C | PCRE2_NEVER_UTF | PCRE2_NEVER_UCP
			| PCRE2_JIT_COMPLETE;
=======
	regex_compile_options = PCRE2_NO_AUTO_CAPTURE | PCRE2_MULTILINE /*| PCRE2_NEVER_BACKSLASH_C*/ | PCRE2_NEVER_UTF | PCRE2_NEVER_UCP;
>>>>>>> ef18ca61

	if(ignore_case)
	{
		// Ignore case while matching.
		regex_compile_options |= PCRE2_CASELESS;
	}

	if(m_pattern_is_literal)
	{
		// Surround the pattern with \Q...\E so it's treated as a literal string.
		regex = "\\Q" + regex + "\\E";
	}

	if(m_word_regexp)
	{
		// Surround the regex with \b (word boundary) assertions.
		regex = "\\b(?:" + regex + ")\\b";
	}

<<<<<<< HEAD
=======
	// Put in our callout, which essentially exists to make '\s' not match a newline.
	regex = "(?:" + regex + ")(?=.*?$)(?C1)";

>>>>>>> ef18ca61
	m_pcre2_regex = pcre2_compile(reinterpret_cast<PCRE2_SPTR8>(regex.c_str()), regex.length(), regex_compile_options, &error_code, &error_offset, NULL);

	if (m_pcre2_regex == NULL)
	{
		// Regex compile failed, we can't continue.
		throw FileScannerException(std::string("Compilation of regex \"") + regex + "\" failed at offset " + std::to_string(error_offset) + ": "
				+ PCRE2ErrorCodeToErrorString(error_code));
	}

	int jit_retval = pcre2_jit_compile(m_pcre2_regex, PCRE2_JIT_COMPLETE);

	if(jit_retval != 0)
	{
		// JIT compilation error.
		pcre2_code_free(m_pcre2_regex);
		throw FileScannerException(std::string("PCRE2 JIT compilation error: ") + PCRE2ErrorCodeToErrorString(jit_retval));
	}
#endif
}

FileScannerPCRE2::~FileScannerPCRE2()
{
#ifdef HAVE_LIBPCRE2
	pcre2_code_free(m_pcre2_regex);
#endif
}

#ifdef HAVE_LIBPCRE2
/// @name Custom deleters for the PCRE2 objects we'll be using.
/// These are implemented as specializations of the std::default_delete<> template.
/// @{
namespace std
{

template<>
struct default_delete<pcre2_match_data>
{
	void operator()(pcre2_match_data *ptr) { pcre2_match_data_free(ptr); };
};

template<>
struct default_delete<pcre2_match_context>
{
	void operator()(pcre2_match_context *mctx) { pcre2_match_context_free(mctx); };
};

}
/// @}
#endif

void FileScannerPCRE2::ScanFile(const char* __restrict__ file_data, size_t file_size, MatchList& ml)
{
#ifdef HAVE_LIBPCRE2
	// Pointer to the offset vector returned by pcre2_match().
	PCRE2_SIZE *ovector;

	// Create a std::unique_ptr<> with a custom deleter (see above) to manage the lifetime of the match data.
	std::unique_ptr<pcre2_match_data> match_data;

	size_t line_no {1};
	size_t prev_lineno {0};
	const char *prev_lineno_search_end {file_data};
	size_t start_offset { 0 };

	match_data.reset(pcre2_match_data_create_from_pattern(m_pcre2_regex, NULL));
	ovector = pcre2_get_ovector_pointer(match_data.get());
	// Fool the "previous match was zero-length" logic for the first iteration.
	ovector[0] = -1;
	ovector[1] = 0;

	std::unique_ptr<pcre2_match_context> mctx(pcre2_match_context_create(NULL));
	// Hook in our callout function.
	pcre2_set_callout(mctx.get(), callout_handler, this);

	// Loop while the start_offset is less than the file_size.
	while(start_offset < file_size)
	{
		int options = 0;
		start_offset = ovector[1];

		// Was the previous match zero-length?
		if (ovector[0] == ovector[1])
		{
			// Yes, are we at the end of the file?
			if (ovector[0] == file_size)
			{
				// Yes, we're done searching.
				break;
			}

			// Not done, set options for another try for a non-empty match at the same point.
			options = PCRE2_NOTEMPTY_ATSTART | PCRE2_ANCHORED;
		}

		// Try to match the regex to whatever's left of the file.
		int rc = pcre2_match(
				m_pcre2_regex,
				reinterpret_cast<PCRE2_SPTR>(file_data),
				file_size,
				start_offset,
				options,
				match_data.get(),
				mctx.get()
				);

		// Check for no match.
		if(rc == PCRE2_ERROR_NOMATCH)
		{
			if(options == 0 )
			{
				// We weren't trying to recover from a zero-length match, so there are no more matches.
				// Break out of the loop.
				break;
			}
			else
			{
				// We've failed to find a non-empty-string match at a point where
				// we previously found an empty-string match.
				// Advance one character and continue.
				ovector[1] = start_offset + 1;

				/**
				 * @todo If we're treating \r\n as a newline, we have to check here to see
				 *       if we are at the start of one, and if so, skip over the whole thing.
				 *       For now, we don't support this.
				 */
				if(/** @todo crlf_is_newline */ false &&
						start_offset < file_size-1 &&
						file_data[start_offset] == '\r' &&
						file_data[start_offset+1] == '\n')
				{
					// Increment the new start position by one more byte, we're at a \r\n line ending.
					ovector[1]++;
				}
				/**
				 * @todo Similarly, if we support UTF-8, we have to skip all bytes in the
				 *       possibly multi-byte character.
				 *       Again, UTF-8 is not something we support at the moment.
				 */
				else if(false /** @todo utf8 */)
				{
					// Increment a whole UTF8 character.
					while(ovector[1] < file_size)
					{
						if((file_data[ovector[1]] & 0xC0) != 0x80)
						{
							// Found a non-start-byte.
							break;
						}
						else
						{
							// Go to the next byte in the character.
							ovector[1]++;
						}
					}
				}
			}

			// Try to match again.
			continue;
		}

		// Check for non-PCRE2_ERROR_NOMATCH error codes.
		if(rc < 0)
		{
			// Match error.  Convert to string, throw exception.
			throw FileScannerException(std::string("PCRE2 match error: ") + PCRE2ErrorCodeToErrorString(rc));
			return;
		}
		if (rc == 0)
		{
			ERROR() << "ovector only has room for 1 captured substring" << std::endl;
			return;
		}

		// There was a match.  Package it up in the MatchList which was passed in.
		line_no += CountLinesSinceLastMatch(prev_lineno_search_end, file_data+ovector[0]);
		prev_lineno_search_end = file_data+ovector[0];
		if(line_no == prev_lineno)
		{
			// Skip multiple matches on one line.
			continue;
		}
		prev_lineno = line_no;
		Match m(file_data, file_size, ovector[0], ovector[1], line_no);

		ml.AddMatch(std::move(m));
	}
#endif // HAVE_LIBPCRE2
}

std::string FileScannerPCRE2::PCRE2ErrorCodeToErrorString(int errorcode)
{
	std::string retstr = "";
#ifdef HAVE_LIBPCRE2
	PCRE2_SIZE error_msg_buf_size = 512;
	PCRE2_UCHAR *error_msg_buf = new PCRE2_UCHAR[error_msg_buf_size];
	int retval = pcre2_get_error_message(errorcode, error_msg_buf, error_msg_buf_size);
	if(retval>=0)
	{
		retstr.assign(reinterpret_cast<const char *>(error_msg_buf));
	}
#endif
	return retstr;
}<|MERGE_RESOLUTION|>--- conflicted
+++ resolved
@@ -27,9 +27,6 @@
 
 #include "Logger.h"
 
-<<<<<<< HEAD
-FileScannerPCRE2::FileScannerPCRE2(sync_queue<FileID> &in_queue,
-=======
 #ifdef HAVE_LIBPCRE2
 /**
  * This callout handler is invoked by PCRE2 at the end of a potentially successful match.  It's purpose
@@ -66,8 +63,7 @@
 }
 #endif
 
-FileScannerPCRE2::FileScannerPCRE2(sync_queue<std::string> &in_queue,
->>>>>>> ef18ca61
+FileScannerPCRE2::FileScannerPCRE2(sync_queue<FileID> &in_queue,
 		sync_queue<MatchList> &output_queue,
 		std::string regex,
 		bool ignore_case,
@@ -81,12 +77,8 @@
 	uint32_t regex_compile_options = 0;
 
 	// For now, we won't support capturing.  () will be treated as (?:).
-<<<<<<< HEAD
-	regex_compile_options = PCRE2_NO_AUTO_CAPTURE | PCRE2_MULTILINE | PCRE2_NEVER_BACKSLASH_C | PCRE2_NEVER_UTF | PCRE2_NEVER_UCP
+	regex_compile_options = PCRE2_NO_AUTO_CAPTURE | PCRE2_MULTILINE /*| PCRE2_NEVER_BACKSLASH_C*/ | PCRE2_NEVER_UTF | PCRE2_NEVER_UCP
 			| PCRE2_JIT_COMPLETE;
-=======
-	regex_compile_options = PCRE2_NO_AUTO_CAPTURE | PCRE2_MULTILINE /*| PCRE2_NEVER_BACKSLASH_C*/ | PCRE2_NEVER_UTF | PCRE2_NEVER_UCP;
->>>>>>> ef18ca61
 
 	if(ignore_case)
 	{
@@ -106,12 +98,9 @@
 		regex = "\\b(?:" + regex + ")\\b";
 	}
 
-<<<<<<< HEAD
-=======
 	// Put in our callout, which essentially exists to make '\s' not match a newline.
 	regex = "(?:" + regex + ")(?=.*?$)(?C1)";
 
->>>>>>> ef18ca61
 	m_pcre2_regex = pcre2_compile(reinterpret_cast<PCRE2_SPTR8>(regex.c_str()), regex.length(), regex_compile_options, &error_code, &error_offset, NULL);
 
 	if (m_pcre2_regex == NULL)
