--- conflicted
+++ resolved
@@ -108,12 +108,8 @@
 	std::string original_pattern = regex;
 
 	// For now, we won't support capturing.  () will be treated as (?:).
-<<<<<<< HEAD
-	regex_compile_options = PCRE2_NO_AUTO_CAPTURE | PCRE2_MULTILINE | PCRE2_NEVER_BACKSLASH_C | PCRE2_NEVER_UTF | PCRE2_NEVER_UCP
-=======
 	regex_compile_options = PCRE2_NO_AUTO_CAPTURE | PCRE2_MULTILINE | PCRE2_NEVER_BACKSLASH_C
 			| PCRE2_NEVER_UTF | PCRE2_NEVER_UCP | PCRE2_NO_UTF_CHECK
->>>>>>> dd0c5595
 			| PCRE2_JIT_COMPLETE;
 
 	if(ignore_case)
