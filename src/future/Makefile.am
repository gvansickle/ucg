--- conflicted
+++ resolved
@@ -24,13 +24,10 @@
 libfuture_la_SOURCES = \
 	dummy.cpp \
 	memory.hpp \
-<<<<<<< HEAD
 	shared_mutex.hpp \
 	string.hpp \
 	string_view.hpp \
-=======
-	string.hpp
->>>>>>> 19904170
+	type_traits.hpp
 	type_traits.hpp
 
 libfuture_la_CPPFLAGS = -I$(top_srcdir)/src -I$(srcdir)/../libext $(AM_CPPFLAGS)
