--- conflicted
+++ resolved
@@ -31,16 +31,12 @@
 #include <sys/mman.h>
 
 
-<<<<<<< HEAD
-File::File(FileID&& file_id, std::shared_ptr<ResizableArray<char>> storage) : m_storage(storage)
-=======
 // @note This gets the unused mmap code below to build on FreeBSD (TrueOS).
 #if !defined(MAP_NORESERVE)
 #define MAP_NORESERVE 0
 #endif
 
-File::File(FileID file_id, std::shared_ptr<ResizableArray<char>> storage) : m_storage(storage)
->>>>>>> 4d9ce81c
+File::File(FileID&& file_id, std::shared_ptr<ResizableArray<char>> storage) : m_storage(storage)
 {
 	m_fileid = std::move(file_id);
 
