--- conflicted
+++ resolved
@@ -19,12 +19,9 @@
 
 #include "config.h"
 
-<<<<<<< HEAD
 #include <immintrin.h>
 
-=======
 #include "Logger.h"
->>>>>>> 2868f6f0
 #include "FileScanner.h"
 #include "FileScannerCpp11.h"
 #include "FileScannerPCRE.h"
@@ -130,12 +127,8 @@
 		try
 		{
 			// Try to open and read the file.  This could throw.
-<<<<<<< HEAD
-			//std::clog << "Trying to scan file " << next_string << std::endl;
+			LOG(INFO) << "Attempting to scan file \'" << next_string << "\'";
 			steady_clock::time_point start = steady_clock::now();
-=======
-			LOG(INFO) << "Attempting to scan file \'" << next_string << "\'";
->>>>>>> 2868f6f0
 			File f(next_string, file_data_storage);
 			steady_clock::time_point end = steady_clock::now();
 			accum_elapsed_time += (end - start);
