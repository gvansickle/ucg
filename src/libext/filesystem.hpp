/*
 * Copyright 2016 Gary R. Van Sickle (grvs@users.sourceforge.net).
 *
 * This file is part of UniversalCodeGrep.
 *
 * UniversalCodeGrep is free software: you can redistribute it and/or modify it under the
 * terms of version 3 of the GNU General Public License as published by the Free
 * Software Foundation.
 *
 * UniversalCodeGrep is distributed in the hope that it will be useful, but WITHOUT ANY
 * WARRANTY; without even the implied warranty of MERCHANTABILITY or FITNESS FOR A
 * PARTICULAR PURPOSE.  See the GNU General Public License for more details.
 *
 * You should have received a copy of the GNU General Public License along with
 * UniversalCodeGrep.  If not, see <http://www.gnu.org/licenses/>.
 */

/** @file filesystem.hpp
 * Take care of some filesystem API portability and convenience issues.
 */

#ifndef SRC_LIBEXT_FILESYSTEM_HPP_
#define SRC_LIBEXT_FILESYSTEM_HPP_

#include <config.h>

#include <cassert>
#include <cstdio>  // For perror() on FreeBSD.
#include <fcntl.h> // For openat() and other *at() functions, AT_* defines.
#include <unistd.h> // For close().
#include <sys/stat.h>
#include <sys/types.h> // for dev_t, ino_t
// Don't know where the name "libgen" comes from, but this is where POSIX says dirname() and basename() are declared.
/// There are two basename()s.  GNU basename, from string.h, and POSIX basename() from libgen.h.
/// See notes here: https://linux.die.net/man/3/dirname
/// Of course they behave slightly differently: GNU version returns an empty string if the path has a trailing slash, and doesn't modify it's argument.
/// To complicate matters further, the glibc version of the POSIX function versions do modify their args.
/// And at least NetBSD behaves similarly.  So, include the POSIX versions and we'll try to clean this mess up below.
#include <libgen.h>
#include <dirent.h>
#include <fts.h>

/// @note Because we included libgen.h above, we shouldn't get the GNU version from this #include of string.h.
#include <string.h>
#include <cstdlib>   // For free().
#include <string>
#include <iterator>   // For std::distance().
#include <future/type_traits.hpp>
#include <future/memory.hpp>
#include <future/shared_mutex.hpp>

#include "integer.hpp"
#include "../Logger.h"


/// OSX (clang-600.0.54) (based on LLVM 3.5svn)/x86_64-apple-darwin13.4.0:
/// - No AT_FDCWD, no openat, no fdopendir, no fstatat.
/// Cygwin:
/// - No O_NOATIME, no AT_NO_AUTOMOUNT.
/// Linux:
/// - No O_SEARCH.
/// @{
#if !defined(HAVE_OPENAT) || HAVE_OPENAT == 0
// No native openat() support.  Assume no *at() functions at all.  Stubs to allow this to compile for now.
#define AT_FDCWD -200
#define AT_NO_AUTOMOUNT 0
inline int openat(int at_fd, const char *fn, int flags) { return -1; };
inline DIR *fdopendir(int fd) { return nullptr; };
inline int fstatat(int dirfd, const char *pathname, struct stat *buf, int flags) { return -1; };
#endif

// Cygwin has *at() functions, but is missing some AT_* defines.
#if !defined(AT_NO_AUTOMOUNT)
#define AT_NO_AUTOMOUNT 0
#endif

#if !defined(O_NOATIME)
// From "The GNU C Library" manual <https://www.gnu.org/software/libc/manual/html_mono/libc.html#toc-File-System-Interface-1>
// 13.14.3 I/O Operating Modes: "Only the owner of the file or the superuser may use this bit."
#define O_NOATIME 0  // Not defined on at least Cygwin.
#endif

#if !defined(O_SEARCH)
// O_SEARCH is POSIX.1-2008, but not defined on at least Linux/glibc 2.24.
// Possible reason, quoted from the standard: "Since O_RDONLY has historically had the value zero, implementations are not able to distinguish
// between O_SEARCH and O_SEARCH | O_RDONLY, and similarly for O_EXEC."
//
// What O_SEARCH does, from POSIX.1-2008 <http://pubs.opengroup.org/onlinepubs/9699919799/functions/open.html>:
// "The openat() function shall be equivalent to the open() function except in the case where path specifies a relative path. In this case
// the file to be opened is determined relative to the directory associated with the file descriptor fd instead of the current working
// directory. If the access mode of the open file description associated with the file descriptor is not O_SEARCH, the function shall check
// whether directory searches are permitted using the current permissions of the directory underlying the file descriptor. If the access
// mode is O_SEARCH, the function shall not perform the check."
// So, it benefits us to specify O_SEARCH when we can.
#define O_SEARCH O_RDONLY
#endif

// Per POSIX.1-2008:
// "If path resolves to a non-directory file, fail and set errno to [ENOTDIR]."
#if !defined(O_DIRECTORY)
#define O_DIRECTORY 0
#endif

// Per POSIX.1-2008:
// "If set and path identifies a terminal device, open() shall not cause the terminal device to become the controlling terminal
// for the process. If path does not identify a terminal device, O_NOCTTY shall be ignored."
#if !defined(O_NOCTTY)
#define O_NOCTTY 0
#endif
/// @}


/**
 * Class intended to abstract the concept of a UUID for a file or directory.
 * @todo Currently only supports POSIX-like OSes, and not necessarily all filesystems.  Needs to be expanded.
 */
struct dev_ino_pair
{
	dev_ino_pair() = default;
	dev_ino_pair(dev_t d, ino_t i) noexcept : m_dev(d), m_ino(i) { };

	constexpr bool operator<(const dev_ino_pair& other) const noexcept { return m_dev < other.m_dev || m_ino < other.m_ino; };

	constexpr bool operator==(dev_ino_pair other) const noexcept { return m_dev == other.m_dev && m_ino == other.m_ino; };

	constexpr bool empty() const noexcept { return m_dev == 0 && m_ino == 0; };
private:
	friend struct std::hash<dev_ino_pair>;

	//dev_ino_pair_type m_val { 0 };
	dev_t m_dev {0};
	ino_t m_ino {0};
};

namespace std
{
	// Inject a specialization of std::hash<> into std:: for dev_ino_pair.
	template <>
	struct hash<dev_ino_pair>
	{
		std::size_t operator()(const dev_ino_pair p) const
		{
			const std::size_t h1 (std::hash<dev_t>{}(p.m_dev));
			const std::size_t h2 (std::hash<dev_t>{}(p.m_ino));
			return h1 ^ (h2 << 1);
		}
	};
}

/**
 * Get the d_name field out of the passed dirent struct #de and into a std::string, in as efficient manner as posible.
 *
 * @param de
 * @return
 */
inline std::string dirent_get_name(const dirent* de) noexcept
{
#if defined(_DIRENT_HAVE_D_NAMLEN)
		// struct dirent has a d_namelen field.
		std::string basename(de->d_name, de->d_namelen);
#elif defined(_DIRENT_HAVE_D_RECLEN) && defined(_D_ALLOC_NAMLEN)
		// We can cheaply determine how much memory we need to allocate for the name.
		/// @todo May not have a strnlen(). // std::string basename(_D_ALLOC_NAMLEN(de), '\0');
		std::string basename(de->d_name, strnlen(de->d_name, _D_ALLOC_NAMLEN(de)));
#else
		// All we have is a null-terminated d_name.
		std::string basename(de->d_name);
#endif

	// RVO should optimize this.
	return basename;
}


/**
 * Wrapper for C's 'int' file descriptor.
 * This class adds C++ RAII abilities and correct copy and move semantics to a POSIX file descriptor.
 */
class FileDescriptor
{
	/// @see the similar types in FileID.h for an explanation as to why these types exist even in C++11.
	using MutexType = std::shared_mutex;
	using ReaderLock = std::shared_lock<MutexType>;
	using WriterLock = std::unique_lock<MutexType>;

	/// Mutex for locking in copy and move constructors and some operations.
	mutable MutexType m_mutex;

public:
<<<<<<< HEAD
=======
	/// Default constructor.
	/// @note Can't be noexcept, though only seems to break the compile on Cygwin gcc 5.4.0.
>>>>>>> 859a06b8
	FileDescriptor() = default;

	explicit FileDescriptor(int fd) noexcept
	{
		WriterLock wl(m_mutex);
		m_file_descriptor = fd;
	};

	/// Copy constructor will dup the other's file descriptor.
	FileDescriptor(const FileDescriptor &other) noexcept
	{
		ReaderLock rl(other.m_mutex);

		if(!other.unlocked_empty())
		{
			m_file_descriptor = dup(other.m_file_descriptor);
		}
		else
		{
			// Other has an invalid fd, just copy the value.
			m_file_descriptor = other.m_file_descriptor;
		}
	}

	/// Move constructor.  Ownership of the fd will be transferred from other to this.
	/// For a move, the #other FileDescriptor has to be invalidated.  Otherwise,
	/// when it is destroyed, it will close the file, which it no longer owns.
	FileDescriptor(FileDescriptor&& other) noexcept
	{
		WriterLock wl(other.m_mutex);

		m_file_descriptor = other.m_file_descriptor;

		if(!other.unlocked_empty())
		{
			other.m_file_descriptor = cm_invalid_file_descriptor;
		}
	}

	/// Destructor.  Closes #m_file_descriptor if it's valid.
	~FileDescriptor() noexcept
	{
		// @note No locking here.  If anyone was trying to read or write us, they'd have
		// to have (possibly shared) ownership (right?), and hence we wouldn't be getting destroyed.
		//WriterLock wl(m_mutex);
		if(!unlocked_empty())
		{
			close(m_file_descriptor);
		}
	};

	/// The default copy-assignment operator won't do the right thing.
	FileDescriptor& operator=(const FileDescriptor& other) noexcept
	{
		if(this != &other)
		{
			WriterLock this_lock(m_mutex, std::defer_lock);
			ReaderLock other_lock(other.m_mutex, std::defer_lock);
			std::lock(this_lock, other_lock);

			if(!unlocked_empty())
			{
				close(m_file_descriptor);
			}

			if(other.unlocked_empty())
			{
				// Other fd isn't valid, just copy it.
				m_file_descriptor = other.m_file_descriptor;
			}
			else
			{
				m_file_descriptor = dup(other.m_file_descriptor);
				if((m_file_descriptor < 0) && (m_file_descriptor != AT_FDCWD))
				{
					perror("dup");
				}
			}
		}
		return *this;
	}

	/// The default move-assignment operator won't do the right thing.
	FileDescriptor& operator=(FileDescriptor&& other) noexcept
	{
		if(this != &other)
		{
			WriterLock this_lock(m_mutex, std::defer_lock);
			WriterLock other_lock(other.m_mutex, std::defer_lock);
			std::lock(this_lock, other_lock);

			// Step 1: Release any resources this owns.
			if(!unlocked_empty())
			{
				close(m_file_descriptor);
			}

			// Step 2: Take other's resources.
			m_file_descriptor = other.m_file_descriptor;

			// Step 3: Set other to a destructible state.
			// In particular here, this means invalidating its file descriptor,
			// so it isn't closed when other is deleted.
			other.m_file_descriptor = cm_invalid_file_descriptor;
		}

		// Step 4: Return *this.
		return *this;
	}

	/// Allow read access to the underlying int.
	int GetFD() const noexcept
	{
		ReaderLock rl(m_mutex);
		return m_file_descriptor;
	};

	/// Returns true if this FileDescriptor isn't a valid file descriptor.
	inline bool empty() const noexcept
	{
		ReaderLock rl(m_mutex);
		return unlocked_empty();
	}

private:
	static constexpr int cm_invalid_file_descriptor = -987;

	int m_file_descriptor { cm_invalid_file_descriptor };

	inline bool unlocked_empty() const noexcept { return m_file_descriptor < 0; };
};

inline FileDescriptor make_shared_fd(int fd)
{
	return FileDescriptor(fd);
}

/**
 * Checks two file descriptors (file, dir, whatever) and checks if they are referring to the same entity.
 *
 * @param fd1
 * @param fd2
 * @return true if fd1 and fd2 are fstat()able and refer to the same entity, false otherwise.
 */
inline bool is_same_file(int fd1, int fd2)
{
	struct stat s1, s2;

	if(fstat(fd1, &s1) < 0)
	{
		return false;
	}
	if(fstat(fd2, &s2) < 0)
	{
		return false;
	}

	if(
		(s1.st_dev == s2.st_dev) // Same device
		&& (s1.st_ino == s2.st_ino) // Same inode
		)
	{
		return true;
	}
	else
	{
		return false;
	}
}

namespace portable
{

/**
 * A more usable and portable replacement for glibc and POSIX dirname().
 *
 * @param path  const ref to a path string.  Guaranteed to not be modified in any way by the function call.
 * @return  A std::string representing the dirname part of #path.  Guaranteed to be a normal std::string with which you may do
 *          whatever you can do with any other std::string.
 */
inline std::string dirname(const std::string &path)
{
	// Get a copy of the path string which dirname() can modify all it wants.
	char * modifiable_path = strdup(path.c_str());

	// Copy the output of dirname into a std:string.  We don't ever free the string dirname() returns
	// because it's either a static buffer, or it's a pointer to modifiable_path.  The latter we'll free below.
	std::string retval(::dirname(modifiable_path));

	free(modifiable_path);

	return retval;
}

/**
 * A more usable and portable replacement for glibc and POSIX basename().
 *
 * @param path  const ref to a path string.  Guaranteed to not be modified in any way by the function call.
 * @return  A std::string representing the basename part of path.  Guaranteed to be a normal std::string with which you may do
 *          whatever you can do with any other std::string.
 */
inline std::string basename(const std::string &path)
{
	// Get a copy of the path string which dirname() can modify all it wants.
	char * modifiable_path = strdup(path.c_str());

	// Copy the output of dirname into a std:string.  We don't ever free the string dirname() returns
	// because it's either a static buffer, or it's a pointer to modifiable_path.  The latter we'll free below.
	std::string retval(::basename(modifiable_path));

	free(modifiable_path);

	return retval;
}

}

/**
 * Examines the given #path and determines if it is absolute.
 *
 * @param path
 * @return
 */
inline bool is_pathname_absolute(const std::string &path) noexcept
{
#if 1 // == IS_POSIX
	if(path[0] == '/')
	{
		return true;
	}
	else
	{
		return false;
	}
#else /// @todo Handle Windows etc.
#error "Only POSIX-like systems currently supported."
	return false;
#endif
}

/**
 * Takes an absolute or relative path, possibly with trailing slashes, and removes the unnecessary trailing
 * slashes.
 *
 * @param path
 * @return
 */
inline std::string canonicalize_any_path(const std::string &path)
{

	/// @todo The below will add e.g. "./" to a path with no dir.  We need that to not happen.
	return path;
#if 0
	std::string::const_reverse_iterator rbegin = path.rbegin();

	// For Posix, there are three situations we need to consider here:
	// 1. An absolute path starting with 1 or 2 slashes needs those slashes left alone.
	// 2. An absolute path with >= 3 slashes can be stripped down to 1 slash.
	// 3. Any number of slashes not at the beginning of the path should be stripped.

	auto dir = portable::dirname(path);
	auto base = portable::basename(path);
	if(!dir.empty() && dir.find_first_of("/\\", dir.length()-1) != std::string::npos)
	{
		// Ends in a slash (possibly root), just concat.
		return dir + base;
	}
	else
	{
		return dir + "/" + base;
	}
#endif
}


inline DIR* opendirat(int at_dir, const char *name)
{
	LOG(INFO) << "Attempting to open directory '" << name << "' at file descriptor " << at_dir;
	constexpr int openat_dir_search_flags = O_SEARCH ? O_SEARCH : O_RDONLY;

	int file_fd = openat(at_dir, name, openat_dir_search_flags | O_DIRECTORY | O_NOCTTY);
	if(file_fd < 0)
	{
		ERROR() << "openat() failed: " << LOG_STRERROR();
		errno = 0;
	}
	DIR* d = fdopendir(file_fd);
	if(d == nullptr)
	{
		ERROR() << "fdopendir failed: " << LOG_STRERROR();
		errno = 0;
	}

	return d;
}


/// @name FTS helpers.
/// @{


inline int64_t ftsent_level(const FTSENT* p)
{
	// We store the "real level" of the parent directory in the fts_number member.
	return p->fts_level + p->fts_number;
}

/**
 * Returns just the basename of the file represented by #p.
 * @param p
 * @return
 */
inline std::string ftsent_name(const FTSENT* p)
{
	if(p != nullptr)
	{
		return std::string(p->fts_name, p->fts_namelen);
	}
	else
	{
		return "<nullptr>";
	}
}

/**
 * Returns the full path (dirname + basename) of the file/dir represented by #p.
 * @param p
 * @return
 */
inline std::string ftsent_path(const FTSENT* p)
{
	//return ftsent_name(p);
	if(p != nullptr)
	{
		std::string retval;
		if(p->fts_parent != nullptr)
		{
			if(p->fts_parent->fts_pathlen > 0)
			{
				retval.assign(p->fts_parent->fts_path, p->fts_parent->fts_pathlen);
				retval += '/';
			}
		}
		retval.append(p->fts_name, p->fts_namelen);
		return retval;
	}
	else
	{
		return "<nullptr>";
	}
}

///@}

#endif /* SRC_LIBEXT_FILESYSTEM_HPP_ */<|MERGE_RESOLUTION|>--- conflicted
+++ resolved
@@ -187,11 +187,8 @@
 	mutable MutexType m_mutex;
 
 public:
-<<<<<<< HEAD
-=======
 	/// Default constructor.
 	/// @note Can't be noexcept, though only seems to break the compile on Cygwin gcc 5.4.0.
->>>>>>> 859a06b8
 	FileDescriptor() = default;
 
 	explicit FileDescriptor(int fd) noexcept
